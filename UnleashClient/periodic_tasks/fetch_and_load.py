<<<<<<< HEAD
from typing import Callable, Optional
=======
>>>>>>> cd2066ca
import uuid
from typing import Optional

from yggdrasil_engine.engine import UnleashEngine

from UnleashClient.api import get_feature_toggles
from UnleashClient.cache import BaseCache
from UnleashClient.constants import ETAG, FEATURES_URL
from UnleashClient.events import UnleashEventType, UnleashFetchedEvent
from UnleashClient.loader import load_features
from UnleashClient.utils import LOGGER


def fetch_and_load_features(
    url: str,
    app_name: str,
    instance_id: str,
    headers: dict,
    custom_options: dict,
    cache: BaseCache,
    request_timeout: int,
    request_retries: int,
    engine: UnleashEngine,
    project: Optional[str] = None,
    event_callback: Optional[Callable] = None,
    ready_callback: Optional[Callable] = None,
) -> None:
    (state, etag) = get_feature_toggles(
        url,
        app_name,
        instance_id,
        headers,
        custom_options,
        request_timeout,
        request_retries,
        project,
        cache.get(ETAG),
    )

    if state:
        cache.set(FEATURES_URL, state)
        if event_callback:
            event = UnleashFetchedEvent(
                event_type=UnleashEventType.FETCHED,
                event_id=uuid.uuid4(),
                raw_features=state,
            )
            event_callback(event)
        if ready_callback:
            ready_callback()
    else:
        LOGGER.debug(
            "No feature provisioning returned from server, using cached provisioning."
        )

    if etag:
        cache.set(ETAG, etag)

    load_features(cache, engine)<|MERGE_RESOLUTION|>--- conflicted
+++ resolved
@@ -1,9 +1,5 @@
-<<<<<<< HEAD
+import uuid
 from typing import Callable, Optional
-=======
->>>>>>> cd2066ca
-import uuid
-from typing import Optional
 
 from yggdrasil_engine.engine import UnleashEngine
 

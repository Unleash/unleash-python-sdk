<<<<<<< HEAD
from typing import Callable, Optional
=======
from typing import Optional

>>>>>>> cd2066ca
from yggdrasil_engine.engine import UnleashEngine

from UnleashClient.cache import BaseCache
from UnleashClient.constants import FEATURES_URL
from UnleashClient.utils import LOGGER


def load_features(
    cache: BaseCache,
    engine: UnleashEngine,
    ready_callback: Optional[Callable] = None,
) -> None:
    """
    Caching

    :param cache: Should be the cache class variable from UnleashClient
    :param feature_toggles: Should be a JSON string containing the feature toggles, equivalent to the response from Unleash API
    :return:
    """
    # Pull raw provisioning from cache.
    feature_provisioning = cache.get(FEATURES_URL)
    if not feature_provisioning:
        LOGGER.warning(
            "Unleash client does not have cached features. "
            "Please make sure client can communicate with Unleash server!"
        )
        return

    try:
        warnings = engine.take_state(feature_provisioning)
        if ready_callback:
            ready_callback()
        if warnings:
            LOGGER.warning(
                "Some features were not able to be parsed correctly, they may not evaluate as expected"
            )
            LOGGER.warning(warnings)
    except Exception as e:
        LOGGER.error(f"Error loading features: {e}")
        LOGGER.debug(f"Full feature response body from server: {feature_provisioning}")<|MERGE_RESOLUTION|>--- conflicted
+++ resolved
@@ -1,9 +1,5 @@
-<<<<<<< HEAD
 from typing import Callable, Optional
-=======
-from typing import Optional
 
->>>>>>> cd2066ca
 from yggdrasil_engine.engine import UnleashEngine
 
 from UnleashClient.cache import BaseCache

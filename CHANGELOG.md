## Next version
<<<<<<< HEAD
* (Major) Support new constraint operators.
=======
* (Major) Add cache abstraction.  Thanks @walison17!
>>>>>>> 01d7d2d7
* (Minor) Refactor `unleash-client-python` to modernize tooling (`setuptools_scm` and centralizing tool config in `pyproject.toml`).
* (Minor) Migrate documentation to Sphinx.

## v5.0.1
* (Bugfix) Fix HTTP 304 handling on `/client/feature` for Gitlab.  Thanks @janLo!

## v5.0.0
* (Breaking) Modify client initialization to allow jitter configuration on refresh/background refresh intervals.  May break code when parameters to UnleashClient are not used as keyword arguments.  Thanks @dryobates and @jstolarski!
* (Major) If client is already initialized, calling `initialize_client()` again won't re-run initialization.
* (Minor) Support HTTP 304 on `/client/feature` endpoint.
* (Minor) Rename `master` to `main`.
* (Documentation) Document running UnleashClient in uWSGI.  Thanks @sighphyre!
* (Documentation) Fix links and formatting.  Thanks @thomasheartman & @sighphyre!

## v4.4.1
* (Minor) Include py.typed to mark package as type-friendly!  Thanks @wbolster!
* (Minor) Fix API url sanitization.  Thanks @romulorosa!

## v4.4.0
* (Minor) Support running Unleash client as a context manager.  Thanks @Piojo !

## v4.3.0
* (Minor) `initialize_client()` will raise exception if UnleashClient is configured with an invalid URL.
* (Minor) Exclude test package from dist & wheel.  Thanks @ameyajoshi99!
* (Minor) Allow users to specify log-level for when `is_enabled()` or `get_varients()` calls fail.

## v4.2.0
* (Minor) Support custom stickiness for FlexibleRollout strategy and variants.

## v4.1.0
* (Minor) Support project-based feature flag loading.

## v4.0.0
* (Major) Deprecate the `default_value` argument in the `is_enabled()` method.
* (Major) Drop Python 3.5 support.
* (Minor) Remove dependencies versions constraints.  Thanks @wbolster and @isra17!
* (Bugfix) Don't use mutable defaults.  Thanks @aviau!

## v3.6.2
* (Minor) Only send metrics to API if feature toggle is in-use (i.e. has been resolved to True/False).  Thanks @fwpheckel!
* (Minor) Remove dangling `variations` reference in favor of `variants` verbiage.

## v3.6.1
* (Major) Fix bug where loader didn't properly refresh variants. Thanks @simenaasland!

## v3.6.0
* (Minor) Add Python 3.9 support.
* (Minor) Only log errors generated when strategy loading fails once.
* (Minor) Errors submitting metrics will be logged as warnings and not exceptions.
* (Minor) Update apscheduler version to 3.7.0

## v3.5.1
* (Minor) Better error handling and typo fixes.  Thanks @vgerak!
* (Minor) Update requests version to 2.25.1.

## v3.5.0
* (Major) Stop using the `default_value` argument in the `is_enabled()` method (as it can cause counter-intuitive behavior) and add deprecation warning.  This argument will be removed in the next major version upgrade!  
    * We recommend using the `fallback_function` argument instead.  If you need a blanket True in case of an exception, you can pass in a lambda like: `lambda x, y: True`. 
* (Minor) Add better logging for API errors.
* (Minor) Update requests version to v2.25.0.


## v3.4.1, v3.4.2

**General**
* (Minor) Move CI to Github Actions, add auto-publishing.

## v3.4.0

**Bugfixes**
* (Major) Fallback function will only be called if exception (feature flag not found, general exception) occurs when calling `is_enabled()`.  It will not be called on successful execution of the method.

## v3.3.0

**General**
* (Major) Add support for variants on feature toggles.

**Bugfixes**
* (Minor) Fixed issue with applying custom constraints to non-standard parameters in context.

## v3.2.0

**General**

* (Major) Allow users to supply a fallback function to customize the default value of a feature flag.

## v3.1.1

**Bugfixes**

* Custom constraints check should check for values in the `properties` sub-property in the context as specified by [Unleash context documentation](https://unleash.github.io/docs/unleash_context).

## v3.1.0

**General**

* (Minor) Add official-ish support for Python 3.8.

## v3.0.0

**General**

* (Major) Support constraints on all default strategies.  
    * This is a breaking change!  To update your custom strategy, please checkout the [custom strategy migration guide](https://unleash.github.io/unleash-client-python/customstrategies/).
* (Major) Added flexibleRollout strategy.

## v2.6.0

**General**

* (Minor) Add ability to add request kwargs when initializing the client.  These will be used when registering the client, fetching feature flags, and sending metrics. 

## v2.5.0

**General**

* (Minor) Unleash client will not error if cache is not present and Unleash server not accessible during initialization.

## v2.4.0

**General**

* (Minor) Added static context values (app name, env) in preparation for Unleash v4 features.

## v2.3.0

**General**

* (Minor) Add option to disable metrics on client initialization.

**Bugfix**

* (Minor) Fixed issue where `disable_metrics` arugment wasn't honored.

## v2.2.1

**Bugfixes**

* (Major) Date/time sent to Unleash (in register, metrics, etc) is correctly in UTC w/timestamp format.

## v2.2.0

* Allow configuration of the cache directory.

## v2.1.0

**General**

* (Major) Support for Python 3.5, 3.6, and 3.7.  (Credit to [Baaym](https://github.com/baaym) for 3.5 support!)

## v2.0.1

**Bugfixes**

* (Major) Fix issue where `bucket.start` value sent to Unleash was never updated. Credit to Calle for bug report/proposed solution! =)

## v2.0.0

**Bugfixes**

* (Major) Removed hard-coded `/api/` in Unleash server URLs. Before upgrading, please adjust your server URL accordingly (i.e. changing http://unleash.heroku.com to http://unleash.heroku.com/api).

## v1.0.2

**General**

* unleash-client-python has moved under the general Unleash project!

**Bugfixes**

* (Minor) Updated requests version to address security issue in dependency.

## v1.0.0
**General**

* Implemented custom strategies. 

## v0.3.0

**General**

* Implemented [client specification](https://github.com/Unleash/client-specification) tests.
* Cache changed to use Instance ID as key.

**Bugfixes**

* (Major) Fixed interposed arguments in normalized_hash() (aka MurmerHash3 wrapper).  Python client will now do the same thing as the other clients!
* (Major) Fixed issues with logic in random strategies.

## v0.2.0

**General**

* Changed cache implementation.  Instead of caching {feature toggle name: provisioning} we'll now cache the entire API response (and use it if the fetch fails in any way).

## v0.1.1

**General**

* Fixed Github link on pypi.
* Removed unused sphinx documentation.
* Added documentation using mkdocs

## v0.1.0

**General**

* First implementation of the Unleash Python client!  Woo!<|MERGE_RESOLUTION|>--- conflicted
+++ resolved
@@ -1,9 +1,6 @@
 ## Next version
-<<<<<<< HEAD
 * (Major) Support new constraint operators.
-=======
 * (Major) Add cache abstraction.  Thanks @walison17!
->>>>>>> 01d7d2d7
 * (Minor) Refactor `unleash-client-python` to modernize tooling (`setuptools_scm` and centralizing tool config in `pyproject.toml`).
 * (Minor) Migrate documentation to Sphinx.
 

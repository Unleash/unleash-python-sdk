--- conflicted
+++ resolved
@@ -114,10 +114,7 @@
 > }
 ```
 
-<<<<<<< HEAD
 For more information about variants, see the [Variant documentation](https://docs.getunleash.io/advanced/toggle_variants).
-=======
-For more information about variants, see the [Variant documentation](https://unleash.github.io/docs/toggle_variants).
 
 
 ### Running in a WSGI Context
@@ -127,5 +124,4 @@
 
 * By default WSGI removes the GIL and disables threading, this SDK requires threads to work for the background updates of feature toggles, without it, your application will run but will not reflect updates to state of feature toggles when changed. To get around this, you'll need to enable threading, you can do this by setting enable-threads in your WSGI configuration
 
-* If you need to scale out your application with multiple processes by setting the processes flag in your WSGI configuration, note that this can cause issues with updates as well, in order to resolve these, you'll also need to enable the lazy-apps flag in WSGI, this will cause each process to trigger a clean reload of your application. More information on the rammifcations of this change can be found [here](https://uwsgi-docs.readthedocs.io/en/latest/articles/TheArtOfGracefulReloading.html#preforking-vs-lazy-apps-vs-lazy)
->>>>>>> 5c4f62ed
+* If you need to scale out your application with multiple processes by setting the processes flag in your WSGI configuration, note that this can cause issues with updates as well, in order to resolve these, you'll also need to enable the lazy-apps flag in WSGI, this will cause each process to trigger a clean reload of your application. More information on the rammifcations of this change can be found [here](https://uwsgi-docs.readthedocs.io/en/latest/articles/TheArtOfGracefulReloading.html#preforking-vs-lazy-apps-vs-lazy)
# pylint: disable=invalid-name
import random
import string
import uuid
import warnings
from dataclasses import asdict
from datetime import datetime, timezone
from typing import Any, Callable, Dict, Optional

from apscheduler.executors.pool import ThreadPoolExecutor
from apscheduler.job import Job
from apscheduler.schedulers.background import BackgroundScheduler
from apscheduler.schedulers.base import STATE_RUNNING, BaseScheduler
from apscheduler.triggers.interval import IntervalTrigger
from yggdrasil_engine.engine import UnleashEngine

from UnleashClient.api import register_client
from UnleashClient.connectors import (
    BaseConnector,
    BootstrapConnector,
    OfflineConnector,
    PollingConnector,
<<<<<<< HEAD
    StreamingConnector,
=======
>>>>>>> 69a94f84
)
from UnleashClient.constants import (
    APPLICATION_HEADERS,
    DISABLED_VARIATION,
    ETAG,
    METRIC_LAST_SENT_TIME,
    REQUEST_RETRIES,
    REQUEST_TIMEOUT,
    SDK_NAME,
    SDK_VERSION,
)
from UnleashClient.events import (
    BaseEvent,
    UnleashEvent,
    UnleashEventType,
    UnleashReadyEvent,
)
from UnleashClient.periodic_tasks import (
    aggregate_and_send_metrics,
)

from .cache import BaseCache, FileCache
from .utils import LOGGER, InstanceAllowType, InstanceCounter

INSTANCES = InstanceCounter()
_BASE_CONTEXT_FIELDS = [
    "userId",
    "sessionId",
    "environment",
    "appName",
    "currentTime",
    "remoteAddress",
    "properties",
]


def build_ready_callback(
    event_callback: Optional[Callable[[BaseEvent], None]] = None,
) -> Optional[Callable]:
    """
    Builds a callback function that can be used to notify when the Unleash client is ready.
    """

    if not event_callback:
        return None

    already_fired = False

    def ready_callback() -> None:
        """
        Callback function to notify that the Unleash client is ready.
        This will only call the event_callback once.
        """
        nonlocal already_fired
        if already_fired:
            return
        if event_callback:
            event = UnleashReadyEvent(
                event_type=UnleashEventType.READY,
                event_id=uuid.uuid4(),
            )
            already_fired = True
            event_callback(event)

    return ready_callback


# pylint: disable=dangerous-default-value
class UnleashClient:
    """
    A client for the Unleash feature toggle system.

    :param url: URL of the unleash server, required.
    :param app_name: Name of the application using the unleash client, required.
    :param environment: Name of the environment using the unleash client, optional & defaults to "default".
    :param instance_id: Unique identifier for unleash client instance, optional & defaults to "unleash-python-sdk"
    :param refresh_interval: Provisioning refresh interval in seconds, optional & defaults to 15 seconds
    :params request_timeout: Timeout for requests to unleash server in seconds, optional & defaults to 30 seconds
    :params request_retries: Number of retries for requests to unleash server, optional & defaults to 3
    :param refresh_jitter: Provisioning refresh interval jitter in seconds, optional & defaults to None
    :param metrics_interval: Metrics refresh interval in seconds, optional & defaults to 60 seconds
    :param metrics_jitter: Metrics refresh interval jitter in seconds, optional & defaults to None
    :param disable_metrics: Disables sending metrics to unleash server, optional & defaults to false.
    :param disable_registration: Disables registration with unleash server, optional & defaults to false.
    :param custom_headers: Default headers to send to unleash server, optional & defaults to empty.
    :param custom_options: Default requests parameters, optional & defaults to empty.  Can be used to skip SSL verification.
    :param custom_strategies: Dictionary of custom strategy names : custom strategy objects.
    :param cache_directory: Location of the cache directory. When unset, FCache will determine the location.
    :param verbose_log_level: Numerical log level (https://docs.python.org/3/library/logging.html#logging-levels) for cases where checking a feature flag fails.
    :param cache: Custom cache implementation that extends UnleashClient.cache.BaseCache.  When unset, UnleashClient will use Fcache.
    :param scheduler: Custom APScheduler object.  Use this if you want to customize jobstore or executors.  When unset, UnleashClient will create it's own scheduler.
    :param scheduler_executor: Name of APSCheduler executor to use if using a custom scheduler.
    :param multiple_instance_mode: Determines how multiple instances being instantiated is handled by the SDK, when set to InstanceAllowType.BLOCK, the client constructor will fail when more than one instance is detected, when set to InstanceAllowType.WARN, multiple instances will be allowed but log a warning, when set to InstanceAllowType.SILENTLY_ALLOW, no warning or failure will be raised when instantiating multiple instances of the client. Defaults to InstanceAllowType.WARN
    :param event_callback: Function to call if impression events are enabled.  WARNING: Depending on your event library, this may have performance implications!
    :param experimental_mode: Optional string can be set to "streaming" to enable experimental streaming mode. Default mode is "polling".
    """

    def __init__(
        self,
        url: str,
        app_name: str,
        environment: str = "default",
        instance_id: str = "unleash-python-sdk",
        refresh_interval: int = 15,
        refresh_jitter: Optional[int] = None,
        metrics_interval: int = 60,
        metrics_jitter: Optional[int] = None,
        disable_metrics: bool = False,
        disable_registration: bool = False,
        custom_headers: Optional[dict] = None,
        custom_options: Optional[dict] = None,
        request_timeout: int = REQUEST_TIMEOUT,
        request_retries: int = REQUEST_RETRIES,
        custom_strategies: Optional[dict] = None,
        cache_directory: Optional[str] = None,
        project_name: Optional[str] = None,
        verbose_log_level: int = 30,
        cache: Optional[BaseCache] = None,
        scheduler: Optional[BaseScheduler] = None,
        scheduler_executor: Optional[str] = None,
        multiple_instance_mode: InstanceAllowType = InstanceAllowType.WARN,
        event_callback: Optional[Callable[[BaseEvent], None]] = None,
        experimental_mode: Optional[str] = None,
    ) -> None:
        custom_headers = custom_headers or {}
        custom_options = custom_options or {}
        custom_strategies = custom_strategies or {}

        # Configuration
        self.unleash_url = url.rstrip("/")
        self.unleash_app_name = app_name
        self.unleash_environment = environment
        self.unleash_instance_id = instance_id
        self._connection_id = str(uuid.uuid4())
        self.unleash_refresh_interval = refresh_interval
        self.unleash_request_timeout = request_timeout
        self.unleash_request_retries = request_retries
        self.unleash_refresh_jitter = (
            int(refresh_jitter) if refresh_jitter is not None else None
        )
        self.unleash_metrics_interval = metrics_interval
        self.unleash_metrics_jitter = (
            int(metrics_jitter) if metrics_jitter is not None else None
        )
        self.unleash_disable_metrics = disable_metrics
        self.unleash_disable_registration = disable_registration
        self.unleash_custom_headers = custom_headers
        self.unleash_custom_options = custom_options
        self.unleash_static_context = {
            "appName": self.unleash_app_name,
            "environment": self.unleash_environment,
        }
        self.unleash_project_name = project_name
        self.unleash_verbose_log_level = verbose_log_level
        self.unleash_event_callback = event_callback
        self._ready_callback = build_ready_callback(event_callback)
        self.connector_mode = experimental_mode

        self._do_instance_check(multiple_instance_mode)

        # Class objects
        self.fl_job: Job = None
        self.metric_job: Job = None
        self.engine = UnleashEngine()

        self.cache = cache or FileCache(
            self.unleash_app_name, directory=cache_directory
        )
        self.cache.mset({METRIC_LAST_SENT_TIME: datetime.now(timezone.utc), ETAG: ""})
        self.unleash_bootstrapped = self.cache.bootstrapped

        self.metrics_headers: dict = {}

        self._init_scheduler(scheduler, scheduler_executor)

        if custom_strategies:
            self.engine.register_custom_strategies(custom_strategies)

        self.strategy_mapping = {**custom_strategies}

        # Client status
        self.is_initialized = False

        # Bootstrapping
        if self.unleash_bootstrapped:
            BootstrapConnector(
                engine=self.engine,
                cache=self.cache,
            ).start()

        self.connector: BaseConnector = None

    def _init_scheduler(
        self, scheduler: Optional[BaseScheduler], scheduler_executor: Optional[str]
    ) -> None:
        """
        Scheduler bootstrapping
        """
        # - Figure out the Unleash executor name.
        if scheduler and scheduler_executor:
            self.unleash_executor_name = scheduler_executor
        elif scheduler and not scheduler_executor:
            raise ValueError(
                "If using a custom scheduler, you must specify a executor."
            )
        else:
            if not scheduler and scheduler_executor:
                LOGGER.warning(
                    "scheduler_executor should only be used with a custom scheduler."
                )

            self.unleash_executor_name = f"unleash_executor_{''.join(random.choices(string.ascii_uppercase + string.digits, k=6))}"

        # Set up the scheduler.
        if scheduler:
            self.unleash_scheduler = scheduler
        else:
            executors = {self.unleash_executor_name: ThreadPoolExecutor()}
            self.unleash_scheduler = BackgroundScheduler(executors=executors)

    @property
    def unleash_metrics_interval_str_millis(self) -> str:
        return str(self.unleash_metrics_interval * 1000)

    @property
    def connection_id(self):
        return self._connection_id

    def initialize_client(self, fetch_toggles: bool = True) -> None:
        """
        Initializes client and starts communication with central unleash server(s).

        This kicks off:

        * Client registration
        * Provisioning poll
        * Stats poll

        If `fetch_toggles` is `False`, feature toggle polling will be turned off
        and instead the client will only load features from the cache. This is
        usually used to cater the multi-process setups, e.g. Django, Celery,
        etc.

        This will raise an exception on registration if the URL is invalid. It is done automatically if called inside a context manager as in:

        .. code-block:: python

            with UnleashClient(
                url="https://foo.bar",
                app_name="myClient1",
                instance_id="myinstanceid"
                ) as client:
                pass
        """
        # Only perform initialization steps if client is not initialized.
        if not self.is_initialized:
            # pylint: disable=no-else-raise
            try:
                start_scheduler = False
                base_headers = {
                    **APPLICATION_HEADERS,
                    **self.unleash_custom_headers,
                    "unleash-connection-id": self.connection_id,
                    "unleash-appname": self.unleash_app_name,
                    "unleash-instanceid": self.unleash_instance_id,
                    "unleash-sdk": f"{SDK_NAME}:{SDK_VERSION}",
                }

<<<<<<< HEAD
=======
                # Register app
>>>>>>> 69a94f84
                if not self.unleash_disable_registration:
                    register_client(
                        self.unleash_url,
                        self.unleash_app_name,
                        self.unleash_instance_id,
                        self.connection_id,
                        self.unleash_metrics_interval,
                        base_headers,
                        self.unleash_custom_options,
                        self.strategy_mapping,
                        self.unleash_request_timeout,
                    )

<<<<<<< HEAD
                mode = "streaming" if self.connector_mode == "streaming" else None

                if mode == "streaming" and fetch_toggles:
                    self.connector = StreamingConnector(
                        engine=self.engine,
                        cache=self.cache,
                        url=self.unleash_url,
                        headers=base_headers,
                        request_timeout=self.unleash_request_timeout,
                        ready_callback=self._ready_callback,
                        custom_options=self.unleash_custom_options,
                    )
                elif fetch_toggles:
=======
                if fetch_toggles:
>>>>>>> 69a94f84
                    start_scheduler = True
                    self.connector = PollingConnector(
                        engine=self.engine,
                        cache=self.cache,
                        scheduler=self.unleash_scheduler,
                        url=self.unleash_url,
                        app_name=self.unleash_app_name,
                        instance_id=self.unleash_instance_id,
                        headers=base_headers,
                        custom_options=self.unleash_custom_options,
                        request_timeout=self.unleash_request_timeout,
                        request_retries=self.unleash_request_retries,
                        project=self.unleash_project_name,
                        scheduler_executor=self.unleash_executor_name,
                        refresh_interval=self.unleash_refresh_interval,
                        event_callback=self.unleash_event_callback,
                        ready_callback=self._ready_callback,
                    )
                else:
                    start_scheduler = True
                    self.connector = OfflineConnector(
                        engine=self.engine,
                        cache=self.cache,
                        scheduler=self.unleash_scheduler,
                        scheduler_executor=self.unleash_executor_name,
                        refresh_interval=self.unleash_refresh_interval,
                        refresh_jitter=self.unleash_refresh_jitter,
                        ready_callback=self._ready_callback,
                    )

                self.connector.start()

                if not self.unleash_disable_metrics:
                    if getattr(self.unleash_scheduler, "state", None) != STATE_RUNNING:
                        start_scheduler = True

                    self.metrics_headers = {
                        **base_headers,
                        "unleash-interval": self.unleash_metrics_interval_str_millis,
                    }

                    metrics_args = {
                        "url": self.unleash_url,
                        "app_name": self.unleash_app_name,
                        "connection_id": self.connection_id,
                        "instance_id": self.unleash_instance_id,
                        "headers": self.metrics_headers,
                        "custom_options": self.unleash_custom_options,
                        "request_timeout": self.unleash_request_timeout,
                        "engine": self.engine,
                    }

                    self.metric_job = self.unleash_scheduler.add_job(
                        aggregate_and_send_metrics,
                        trigger=IntervalTrigger(
                            seconds=int(self.unleash_metrics_interval),
                            jitter=self.unleash_metrics_jitter,
                        ),
                        executor=self.unleash_executor_name,
                        kwargs=metrics_args,
                    )

                if start_scheduler:
                    self.unleash_scheduler.start()

            except Exception as excep:
                # Log exceptions during initialization.  is_initialized will remain false.
                LOGGER.warning(
                    "Exception during UnleashClient initialization: %s", excep
                )
                raise excep
            else:
                # Set is_initialized to true if no exception is encountered.
                self.is_initialized = True
        else:
            warnings.warn(
                "Attempted to initialize an Unleash Client instance that has already been initialized."
            )

    def feature_definitions(self) -> dict:
        """
        Returns a dict containing all feature definitions known to the SDK at the time of calling.
        Normally this would be a pared down version of the response from the Unleash API but this
        may also be a result from bootstrapping or loading from backup.

        Example response:

        {
            "feature1": {
                "project": "default",
                "type": "release",
            }
        }
        """

        toggles = self.engine.list_known_toggles()
        return {
            toggle.name: {"type": toggle.type, "project": toggle.project}
            for toggle in toggles
        }

    def destroy(self) -> None:
        """
        Gracefully shuts down the Unleash client by stopping jobs, stopping the scheduler, and deleting the cache.

        You shouldn't need this too much!
        """
        if self.connector:
            self.connector.stop()
        if self.metric_job:
            self.metric_job.remove()

            # Flush metrics before shutting down.
            aggregate_and_send_metrics(
                url=self.unleash_url,
                app_name=self.unleash_app_name,
                connection_id=self.connection_id,
                instance_id=self.unleash_instance_id,
                headers=self.metrics_headers,
                custom_options=self.unleash_custom_options,
                request_timeout=self.unleash_request_timeout,
                engine=self.engine,
            )

        try:
            self.unleash_scheduler.shutdown()
        except Exception as exc:
            LOGGER.warning("Exception during scheduler shutdown: %s", exc)
        self.cache.destroy()

    @staticmethod
    def _get_fallback_value(
        fallback_function: Callable, feature_name: str, context: dict
    ) -> bool:
        if fallback_function:
            fallback_value = fallback_function(feature_name, context)
        else:
            fallback_value = False

        return fallback_value

    # pylint: disable=broad-except
    def is_enabled(
        self,
        feature_name: str,
        context: Optional[dict] = None,
        fallback_function: Callable = None,
    ) -> bool:
        """
        Checks if a feature toggle is enabled.

        Notes:

        * If client hasn't been initialized yet or an error occurs, flag will default to false.

        :param feature_name: Name of the feature
        :param context: Dictionary with context (e.g. IPs, email) for feature toggle.
        :param fallback_function: Allows users to provide a custom function to set default value.
        :return: Feature flag result
        """
        context = self._safe_context(context)
        feature_enabled = self.engine.is_enabled(feature_name, context)

        if feature_enabled is None:
            feature_enabled = self._get_fallback_value(
                fallback_function, feature_name, context
            )

        self.engine.count_toggle(feature_name, feature_enabled)
        try:
            if (
                self.unleash_event_callback
                and self.engine.should_emit_impression_event(feature_name)
            ):
                event = UnleashEvent(
                    event_type=UnleashEventType.FEATURE_FLAG,
                    event_id=uuid.uuid4(),
                    context=context,
                    enabled=feature_enabled,
                    feature_name=feature_name,
                )

                self.unleash_event_callback(event)
        except Exception as excep:
            LOGGER.log(
                self.unleash_verbose_log_level,
                "Error in event callback: %s",
                excep,
            )

        return feature_enabled

    # pylint: disable=broad-except
    def get_variant(self, feature_name: str, context: Optional[dict] = None) -> dict:
        """
        Checks if a feature toggle is enabled.  If so, return variant.

        Notes:

        * If client hasn't been initialized yet or an error occurs, flag will default to false.

        :param feature_name: Name of the feature
        :param context: Dictionary with context (e.g. IPs, email) for feature toggle.
        :return: Variant and feature flag status.
        """
        context = self._safe_context(context)
        variant = self._resolve_variant(feature_name, context)

        if not variant:
            if self.unleash_bootstrapped or self.is_initialized:
                LOGGER.log(
                    self.unleash_verbose_log_level,
                    "Attempted to get feature flag/variation %s, but client wasn't initialized!",
                    feature_name,
                )
            variant = DISABLED_VARIATION

        self.engine.count_variant(feature_name, variant["name"])
        self.engine.count_toggle(feature_name, variant["feature_enabled"])

        if self.unleash_event_callback and self.engine.should_emit_impression_event(
            feature_name
        ):
            try:
                event = UnleashEvent(
                    event_type=UnleashEventType.VARIANT,
                    event_id=uuid.uuid4(),
                    context=context,
                    enabled=bool(variant["enabled"]),
                    feature_name=feature_name,
                    variant=str(variant["name"]),
                )

                self.unleash_event_callback(event)
            except Exception as excep:
                LOGGER.log(
                    self.unleash_verbose_log_level,
                    "Error in event callback: %s",
                    excep,
                )

        return variant

    def _safe_context(self, context) -> dict:
        new_context: Dict[str, Any] = self.unleash_static_context.copy()
        new_context.update(context or {})

        if "currentTime" not in new_context:
            new_context["currentTime"] = datetime.now(timezone.utc).isoformat()

        safe_properties = self._extract_properties(new_context)
        safe_properties = {
            k: self._safe_context_value(v) for k, v in safe_properties.items()
        }
        safe_context = {
            k: self._safe_context_value(v)
            for k, v in new_context.items()
            if k != "properties"
        }

        safe_context["properties"] = safe_properties

        return safe_context

    def _extract_properties(self, context: dict) -> dict:
        properties = context.get("properties", {})
        extracted_fields = {
            k: v for k, v in context.items() if k not in _BASE_CONTEXT_FIELDS
        }
        extracted_fields.update(properties)
        return extracted_fields

    def _safe_context_value(self, value):
        if isinstance(value, datetime):
            return value.isoformat()
        if isinstance(value, (int, float)):
            return str(value)
        return str(value)

    def _resolve_variant(self, feature_name: str, context: dict) -> dict:
        """
        Resolves a feature variant.
        """
        variant = self.engine.get_variant(feature_name, context)
        if variant:
            return {k: v for k, v in asdict(variant).items() if v is not None}
        return None

    def _do_instance_check(self, multiple_instance_mode):
        identifier = self.__get_identifier()
        if identifier in INSTANCES:
            msg = f"You already have {INSTANCES.count(identifier)} instance(s) configured for this config: {identifier}, please double check the code where this client is being instantiated."
            if multiple_instance_mode == InstanceAllowType.BLOCK:
                raise Exception(msg)  # pylint: disable=broad-exception-raised
            if multiple_instance_mode == InstanceAllowType.WARN:
                LOGGER.error(msg)
        INSTANCES.increment(identifier)

    def __get_identifier(self):
        api_key = (
            self.unleash_custom_headers.get("Authorization")
            if self.unleash_custom_headers is not None
            else None
        )
        return f"apiKey:{api_key} appName:{self.unleash_app_name} instanceId:{self.unleash_instance_id}"

    def __enter__(self) -> "UnleashClient":
        self.initialize_client()
        return self

    def __exit__(self, *args, **kwargs):
        self.destroy()
        return False<|MERGE_RESOLUTION|>--- conflicted
+++ resolved
@@ -20,10 +20,7 @@
     BootstrapConnector,
     OfflineConnector,
     PollingConnector,
-<<<<<<< HEAD
     StreamingConnector,
-=======
->>>>>>> 69a94f84
 )
 from UnleashClient.constants import (
     APPLICATION_HEADERS,
@@ -292,10 +289,7 @@
                     "unleash-sdk": f"{SDK_NAME}:{SDK_VERSION}",
                 }
 
-<<<<<<< HEAD
-=======
                 # Register app
->>>>>>> 69a94f84
                 if not self.unleash_disable_registration:
                     register_client(
                         self.unleash_url,
@@ -308,8 +302,6 @@
                         self.strategy_mapping,
                         self.unleash_request_timeout,
                     )
-
-<<<<<<< HEAD
                 mode = "streaming" if self.connector_mode == "streaming" else None
 
                 if mode == "streaming" and fetch_toggles:
@@ -323,9 +315,6 @@
                         custom_options=self.unleash_custom_options,
                     )
                 elif fetch_toggles:
-=======
-                if fetch_toggles:
->>>>>>> 69a94f84
                     start_scheduler = True
                     self.connector = PollingConnector(
                         engine=self.engine,

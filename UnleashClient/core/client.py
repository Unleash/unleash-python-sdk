--- conflicted
+++ resolved
@@ -1,20 +1,8 @@
-<<<<<<< HEAD
-from typing import Callable
-=======
 import uuid
-from collections.abc import Callable
->>>>>>> feb7883e
 from dataclasses import asdict
 from datetime import datetime, timezone
 from enum import IntEnum
-from typing import Any, Dict, Optional
-<<<<<<< HEAD
-import uuid
-from datetime import datetime, timezone
-=======
-
-from typing_extensions import Literal
->>>>>>> feb7883e
+from typing import Any, Dict, Optional, Callable
 
 from UnleashClient.events import (
     BaseEvent,

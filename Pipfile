--- conflicted
+++ resolved
@@ -25,10 +25,7 @@
 sphinx = "*"
 coveralls = "*"
 bumpversion = "*"
-<<<<<<< HEAD
-=======
 twine = "*"
->>>>>>> 33617f8b
 
 [requires]
 python_version = "3.7"

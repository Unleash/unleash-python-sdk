--- conflicted
+++ resolved
@@ -113,15 +113,11 @@
         # Client status
         self.is_initialized = False
 
-<<<<<<< HEAD
         # Bootstrapping
         if self.unleash_bootstrapped:
             load_features(cache=self.cache, feature_toggles=self.features, strategy_mapping=self.strategy_mapping)
 
-    def initialize_client(self) -> None:
-=======
     def initialize_client(self, fetch_toggles: bool = True) -> None:
->>>>>>> 175fe734
         """
         Initializes client and starts communication with central unleash server(s).
 

--- conflicted
+++ resolved
@@ -1099,10 +1099,6 @@
         metrics_interval=metrics_interval,
     )
 
-<<<<<<< HEAD
-=======
-    expected_connection_id = unleash_client.connection_id
->>>>>>> beb8b6a1
     expected_refresh_interval = str(refresh_interval * 1000)
     expected_metrics_interval = str(metrics_interval * 1000)
 

--- conflicted
+++ resolved
@@ -86,13 +86,6 @@
     assert not etag
 
 
-<<<<<<< HEAD
-@pytest.mark.skipif(
-    date.today() < date(2023, 11, 1),
-    reason="This is currently breaking due to a dependency or the test setup. Skipping this allows us to run tests in CI without this popping up as an error all the time.",
-)
-=======
->>>>>>> b1d5b707
 @responses.activate
 def test_get_feature_toggle_etag_present():
     responses.add(responses.GET, PROJECT_URL, status=304, headers={"etag": ETAG_VALUE})
